<?xml version="1.0" encoding="UTF-8"?>
<<<<<<< HEAD
<!-- Generated with glade 3.22.1 -->
=======
<!-- Generated with glade 3.20.4 -->
>>>>>>> b5b193f8
<interface>
  <requires lib="gtk+" version="3.10"/>
  <object class="GtkTextBuffer" id="autocomplete_tags"/>
  <object class="GtkWindow" id="window">
    <property name="can_focus">False</property>
    <property name="events">GDK_POINTER_MOTION_MASK | GDK_POINTER_MOTION_HINT_MASK | GDK_BUTTON_PRESS_MASK | GDK_BUTTON_RELEASE_MASK</property>
    <property name="border_width">12</property>
    <property name="title" translatable="yes">Time Tracker Preferences</property>
    <property name="window_position">center</property>
    <property name="default_width">450</property>
    <property name="default_height">500</property>
    <property name="destroy_with_parent">True</property>
    <property name="icon_name">hamster</property>
    <signal name="key-press-event" handler="on_preferences_window_key_press" swapped="no"/>
    <child>
<<<<<<< HEAD
      <placeholder/>
    </child>
    <child>
      <object class="GtkVBox" id="big_box">
=======
      <object class="GtkBox" id="big_box">
>>>>>>> b5b193f8
        <property name="visible">True</property>
        <property name="can_focus">False</property>
        <property name="orientation">vertical</property>
        <property name="spacing">8</property>
        <child>
          <object class="GtkNotebook" id="notebook1">
            <property name="visible">True</property>
            <property name="can_focus">True</property>
            <child>
              <object class="GtkAlignment" id="alignment2">
                <property name="visible">True</property>
                <property name="can_focus">False</property>
                <property name="top_padding">12</property>
                <property name="bottom_padding">8</property>
                <property name="left_padding">4</property>
                <property name="right_padding">4</property>
                <child>
                  <object class="GtkBox" id="tracking box">
                    <property name="visible">True</property>
                    <property name="can_focus">False</property>
                    <property name="halign">start</property>
                    <property name="valign">start</property>
                    <property name="orientation">vertical</property>
                    <property name="spacing">8</property>
                    <child>
                      <object class="GtkBox" id="day-start box">
                        <property name="visible">True</property>
                        <property name="can_focus">False</property>
                        <child>
                          <object class="GtkLabel" id="label4">
                            <property name="visible">True</property>
                            <property name="can_focus">False</property>
<<<<<<< HEAD
                            <property name="spacing">4</property>
                            <child>
                              <object class="GtkCheckButton" id="shutdown_track">
                                <property name="label" translatable="yes">Stop tracking on shutdown</property>
                                <property name="visible">True</property>
                                <property name="can_focus">True</property>
                                <property name="receives_default">False</property>
                                <property name="use_underline">True</property>
                                <property name="xalign">0.5</property>
                                <property name="draw_indicator">True</property>
                              </object>
                              <packing>
                                <property name="expand">False</property>
                                <property name="fill">True</property>
                                <property name="position">0</property>
                              </packing>
                            </child>
                            <child>
                              <object class="GtkCheckButton" id="idle_track">
                                <property name="label" translatable="yes">Stop tracking when computer becomes idle</property>
                                <property name="visible">True</property>
                                <property name="can_focus">True</property>
                                <property name="receives_default">False</property>
                                <property name="use_underline">True</property>
                                <property name="xalign">0.5</property>
                                <property name="draw_indicator">True</property>
                              </object>
                              <packing>
                                <property name="expand">True</property>
                                <property name="fill">True</property>
                                <property name="position">1</property>
                              </packing>
                            </child>
                            <child>
                              <object class="GtkFrame" id="notification_preference_frame">
                                <property name="visible">True</property>
                                <property name="can_focus">False</property>
                                <property name="no_show_all">True</property>
                                <property name="label_xalign">0</property>
                                <property name="shadow_type">none</property>
                                <child>
                                  <object class="GtkAlignment" id="alignment3">
                                    <property name="visible">True</property>
                                    <property name="can_focus">False</property>
                                    <property name="left_padding">12</property>
                                    <child>
                                      <object class="GtkVBox" id="vbox3">
                                        <property name="visible">True</property>
                                        <property name="can_focus">False</property>
                                        <child>
                                          <object class="GtkHScale" id="notify_interval">
                                            <property name="visible">True</property>
                                            <property name="can_focus">True</property>
                                            <property name="adjustment">adjustment1</property>
                                            <property name="show_fill_level">True</property>
                                            <property name="restrict_to_fill_level">False</property>
                                            <property name="digits">0</property>
                                            <property name="value_pos">bottom</property>
                                            <signal name="format-value" handler="on_notify_interval_format_value" swapped="no"/>
                                            <signal name="value-changed" handler="on_notify_interval_value_changed" swapped="no"/>
                                          </object>
                                          <packing>
                                            <property name="expand">True</property>
                                            <property name="fill">True</property>
                                            <property name="position">0</property>
                                          </packing>
                                        </child>
                                        <child>
                                          <object class="GtkAlignment" id="alignment1">
                                            <property name="visible">True</property>
                                            <property name="can_focus">False</property>
                                            <property name="top_padding">8</property>
                                            <property name="left_padding">4</property>
                                            <child>
                                              <object class="GtkCheckButton" id="notify_on_idle">
                                                <property name="label" translatable="yes">Also remind when no activity is set</property>
                                                <property name="visible">True</property>
                                                <property name="can_focus">True</property>
                                                <property name="receives_default">False</property>
                                                <property name="use_underline">True</property>
                                                <property name="xalign">0.5</property>
                                                <property name="draw_indicator">True</property>
                                              </object>
                                            </child>
                                          </object>
                                          <packing>
                                            <property name="expand">True</property>
                                            <property name="fill">True</property>
                                            <property name="position">1</property>
                                          </packing>
                                        </child>
                                      </object>
                                    </child>
                                  </object>
                                </child>
                                <child type="label">
                                  <object class="GtkLabel" id="label1">
                                    <property name="visible">True</property>
                                    <property name="can_focus">False</property>
                                    <property name="label" translatable="yes">Remind of current activity every:</property>
                                    <property name="use_underline">True</property>
                                  </object>
                                </child>
                              </object>
                              <packing>
                                <property name="expand">True</property>
                                <property name="fill">True</property>
                                <property name="padding">8</property>
                                <property name="position">2</property>
                              </packing>
                            </child>
                            <child>
                              <object class="GtkHBox" id="hbox1">
                                <property name="visible">True</property>
                                <property name="can_focus">False</property>
                                <child>
                                  <object class="GtkLabel" id="label4">
                                    <property name="visible">True</property>
                                    <property name="can_focus">False</property>
                                    <property name="label" translatable="yes">New day starts at</property>
                                  </object>
                                  <packing>
                                    <property name="expand">False</property>
                                    <property name="fill">True</property>
                                    <property name="padding">4</property>
                                    <property name="position">0</property>
                                  </packing>
                                </child>
                                <child>
                                  <object class="GtkAlignment" id="day_start_placeholder">
                                    <property name="visible">True</property>
                                    <property name="can_focus">False</property>
                                    <child>
                                      <placeholder/>
                                    </child>
                                  </object>
                                  <packing>
                                    <property name="expand">False</property>
                                    <property name="fill">True</property>
                                    <property name="position">1</property>
                                  </packing>
                                </child>
                                <child>
                                  <placeholder/>
                                </child>
                              </object>
                              <packing>
                                <property name="expand">True</property>
                                <property name="fill">True</property>
                                <property name="position">3</property>
                              </packing>
                            </child>
=======
                            <property name="label" translatable="yes">New day starts at</property>
>>>>>>> b5b193f8
                          </object>
                          <packing>
                            <property name="expand">False</property>
                            <property name="fill">True</property>
                            <property name="padding">4</property>
                            <property name="position">0</property>
                          </packing>
                        </child>
                        <child>
                          <object class="GtkAlignment" id="day_start_placeholder">
                            <property name="visible">True</property>
                            <property name="can_focus">False</property>
                            <child>
                              <placeholder/>
                            </child>
                          </object>
                          <packing>
                            <property name="expand">False</property>
                            <property name="fill">True</property>
                            <property name="position">1</property>
                          </packing>
                        </child>
                      </object>
                      <packing>
                        <property name="expand">False</property>
                        <property name="fill">True</property>
                        <property name="position">2</property>
                      </packing>
                    </child>
                  </object>
                </child>
              </object>
            </child>
            <child type="tab">
              <object class="GtkLabel" id="label2">
                <property name="visible">True</property>
                <property name="can_focus">False</property>
                <property name="label" translatable="yes">Tracking</property>
              </object>
              <packing>
                <property name="tab_fill">False</property>
              </packing>
            </child>
            <child>
              <object class="GtkAlignment" id="alignment5">
                <property name="visible">True</property>
                <property name="can_focus">False</property>
                <property name="top_padding">12</property>
                <property name="bottom_padding">8</property>
                <property name="left_padding">4</property>
                <property name="right_padding">4</property>
                <child>
                  <object class="GtkBox" id="vbox2">
                    <property name="visible">True</property>
                    <property name="can_focus">False</property>
                    <property name="orientation">vertical</property>
                    <property name="spacing">15</property>
                    <property name="homogeneous">True</property>
                    <child>
                      <object class="GtkAlignment" id="alignment7">
                        <property name="visible">True</property>
                        <property name="can_focus">False</property>
                        <property name="top_padding">6</property>
                        <child>
                          <object class="GtkPaned" id="categories | activities pane">
                            <property name="visible">True</property>
                            <property name="can_focus">True</property>
                            <child>
                              <object class="GtkBox" id="categories box">
                                <property name="width_request">150</property>
                                <property name="visible">True</property>
                                <property name="can_focus">False</property>
                                <property name="events">GDK_POINTER_MOTION_MASK | GDK_POINTER_MOTION_HINT_MASK | GDK_BUTTON_PRESS_MASK | GDK_BUTTON_RELEASE_MASK</property>
                                <property name="orientation">vertical</property>
                                <property name="spacing">4</property>
                                <child>
                                  <object class="GtkLabel" id="categories_label">
                                    <property name="visible">True</property>
                                    <property name="can_focus">False</property>
                                    <property name="events">GDK_POINTER_MOTION_MASK | GDK_POINTER_MOTION_HINT_MASK | GDK_BUTTON_PRESS_MASK | GDK_BUTTON_RELEASE_MASK</property>
                                    <property name="label" translatable="yes">_Categories</property>
                                    <property name="use_underline">True</property>
                                    <property name="mnemonic_widget">category_list</property>
                                    <property name="xalign">0</property>
                                  </object>
                                  <packing>
                                    <property name="expand">False</property>
                                    <property name="fill">True</property>
                                    <property name="position">0</property>
                                  </packing>
                                </child>
                                <child>
                                  <object class="GtkScrolledWindow" id="categories scrolledwindow">
                                    <property name="visible">True</property>
                                    <property name="can_focus">True</property>
                                    <property name="events">GDK_POINTER_MOTION_MASK | GDK_POINTER_MOTION_HINT_MASK | GDK_BUTTON_PRESS_MASK | GDK_BUTTON_RELEASE_MASK</property>
                                    <property name="shadow_type">in</property>
                                    <child>
                                      <object class="GtkTreeView" id="category_list">
                                        <property name="visible">True</property>
                                        <property name="can_focus">True</property>
                                        <property name="events">GDK_POINTER_MOTION_MASK | GDK_POINTER_MOTION_HINT_MASK | GDK_BUTTON_PRESS_MASK | GDK_BUTTON_RELEASE_MASK</property>
                                        <property name="headers_visible">False</property>
                                        <property name="enable_search">False</property>
                                        <signal name="button-press-event" handler="on_category_list_button_pressed" swapped="no"/>
                                        <signal name="button-release-event" handler="on_category_list_button_released" swapped="no"/>
                                        <signal name="drag-motion" handler="on_category_list_drag_motion" swapped="no"/>
                                        <signal name="key-press-event" handler="on_category_list_key_pressed" swapped="no"/>
                                        <child internal-child="selection">
                                          <object class="GtkTreeSelection" id="treeview-selection1"/>
                                        </child>
                                        <child internal-child="accessible">
                                          <object class="AtkObject" id="category_list-atkobject">
                                            <property name="AtkObject::accessible-name" translatable="yes">Category list</property>
                                          </object>
                                        </child>
                                      </object>
                                    </child>
                                  </object>
                                  <packing>
                                    <property name="expand">True</property>
                                    <property name="fill">True</property>
                                    <property name="position">1</property>
                                  </packing>
                                </child>
                                <child>
                                  <object class="GtkBox" id="categories button box">
                                    <property name="visible">True</property>
                                    <property name="can_focus">False</property>
                                    <property name="spacing">4</property>
                                    <child>
                                      <object class="GtkButton" id="category_add">
                                        <property name="visible">True</property>
                                        <property name="can_focus">True</property>
                                        <property name="receives_default">True</property>
                                        <signal name="clicked" handler="on_category_add_clicked" swapped="no"/>
                                        <child>
                                          <object class="GtkImage" id="image1">
                                            <property name="visible">True</property>
                                            <property name="can_focus">False</property>
                                            <property name="icon_name">list-add</property>
                                          </object>
                                        </child>
                                        <child internal-child="accessible">
                                          <object class="AtkObject" id="category_add-atkobject">
                                            <property name="AtkObject::accessible-name" translatable="yes">Add category</property>
                                          </object>
                                        </child>
                                      </object>
                                      <packing>
                                        <property name="expand">False</property>
                                        <property name="fill">True</property>
                                        <property name="position">0</property>
                                      </packing>
                                    </child>
                                    <child>
                                      <object class="GtkButton" id="category_remove">
                                        <property name="visible">True</property>
                                        <property name="can_focus">True</property>
                                        <property name="receives_default">True</property>
                                        <signal name="clicked" handler="on_category_remove_clicked" swapped="no"/>
                                        <child>
                                          <object class="GtkImage" id="image2">
                                            <property name="visible">True</property>
                                            <property name="can_focus">False</property>
                                            <property name="icon_name">list-remove</property>
                                          </object>
                                        </child>
                                        <child internal-child="accessible">
                                          <object class="AtkObject" id="category_remove-atkobject">
                                            <property name="AtkObject::accessible-name" translatable="yes">Remove category</property>
                                          </object>
                                        </child>
                                      </object>
                                      <packing>
                                        <property name="expand">False</property>
                                        <property name="fill">True</property>
                                        <property name="position">1</property>
                                      </packing>
                                    </child>
                                    <child>
                                      <object class="GtkButton" id="category_edit">
                                        <property name="visible">True</property>
                                        <property name="can_focus">True</property>
                                        <property name="receives_default">True</property>
                                        <signal name="clicked" handler="on_category_edit_clicked" swapped="no"/>
                                        <child>
                                          <object class="GtkImage" id="image3">
                                            <property name="visible">True</property>
                                            <property name="can_focus">False</property>
                                            <property name="icon_name">gtk-edit</property>
                                          </object>
                                        </child>
                                        <child internal-child="accessible">
                                          <object class="AtkObject" id="category_edit-atkobject">
                                            <property name="AtkObject::accessible-name" translatable="yes">Edit category</property>
                                          </object>
                                        </child>
                                      </object>
                                      <packing>
                                        <property name="expand">False</property>
                                        <property name="fill">True</property>
                                        <property name="position">2</property>
                                      </packing>
                                    </child>
                                    <child>
                                      <placeholder/>
                                    </child>
                                  </object>
                                  <packing>
                                    <property name="expand">False</property>
                                    <property name="fill">True</property>
                                    <property name="position">2</property>
                                  </packing>
                                </child>
                              </object>
                              <packing>
                                <property name="resize">False</property>
                                <property name="shrink">True</property>
                              </packing>
                            </child>
                            <child>
                              <object class="GtkBox" id="Activities box">
                                <property name="visible">True</property>
                                <property name="can_focus">False</property>
                                <property name="events">GDK_POINTER_MOTION_MASK | GDK_POINTER_MOTION_HINT_MASK | GDK_BUTTON_PRESS_MASK | GDK_BUTTON_RELEASE_MASK</property>
                                <property name="orientation">vertical</property>
                                <property name="spacing">4</property>
                                <child>
                                  <object class="GtkLabel" id="activities_label">
                                    <property name="visible">True</property>
                                    <property name="can_focus">False</property>
                                    <property name="events">GDK_POINTER_MOTION_MASK | GDK_POINTER_MOTION_HINT_MASK | GDK_BUTTON_PRESS_MASK | GDK_BUTTON_RELEASE_MASK</property>
                                    <property name="label" translatable="yes">_Activities</property>
                                    <property name="use_underline">True</property>
                                    <property name="mnemonic_widget">activity_list</property>
                                    <property name="xalign">0</property>
                                  </object>
                                  <packing>
                                    <property name="expand">False</property>
                                    <property name="fill">True</property>
                                    <property name="position">0</property>
                                  </packing>
                                </child>
                                <child>
                                  <object class="GtkAlignment" id="alignment8">
                                    <property name="visible">True</property>
                                    <property name="can_focus">False</property>
                                    <child>
                                      <object class="GtkScrolledWindow" id="scrolledwindow1">
                                        <property name="visible">True</property>
                                        <property name="can_focus">True</property>
                                        <property name="events">GDK_POINTER_MOTION_MASK | GDK_POINTER_MOTION_HINT_MASK | GDK_BUTTON_PRESS_MASK | GDK_BUTTON_RELEASE_MASK</property>
                                        <property name="shadow_type">in</property>
                                        <child>
                                          <object class="GtkTreeView" id="activity_list">
                                            <property name="visible">True</property>
                                            <property name="can_focus">True</property>
                                            <property name="events">GDK_POINTER_MOTION_MASK | GDK_POINTER_MOTION_HINT_MASK | GDK_BUTTON_PRESS_MASK | GDK_BUTTON_RELEASE_MASK</property>
                                            <property name="headers_visible">False</property>
                                            <property name="rules_hint">True</property>
                                            <property name="enable_search">False</property>
                                            <property name="enable_tree_lines">True</property>
                                            <signal name="button-press-event" handler="on_activity_list_button_pressed" swapped="no"/>
                                            <signal name="button-release-event" handler="on_activity_list_button_released" swapped="no"/>
                                            <signal name="key-press-event" handler="on_activity_list_key_pressed" swapped="no"/>
                                            <child internal-child="selection">
                                              <object class="GtkTreeSelection" id="treeview-selection2"/>
                                            </child>
                                            <child internal-child="accessible">
                                              <object class="AtkObject" id="activity_list-atkobject">
                                                <property name="AtkObject::accessible-name" translatable="yes">Activity list</property>
                                              </object>
                                            </child>
                                          </object>
                                        </child>
                                      </object>
                                    </child>
                                  </object>
                                  <packing>
                                    <property name="expand">True</property>
                                    <property name="fill">True</property>
                                    <property name="position">1</property>
                                  </packing>
                                </child>
                                <child>
                                  <object class="GtkBox" id="activities button box">
                                    <property name="visible">True</property>
                                    <property name="can_focus">False</property>
                                    <property name="spacing">4</property>
                                    <child>
                                      <object class="GtkButton" id="activity_add">
                                        <property name="visible">True</property>
                                        <property name="can_focus">True</property>
                                        <property name="receives_default">True</property>
                                        <signal name="clicked" handler="on_activity_add_clicked" swapped="no"/>
                                        <child>
                                          <object class="GtkImage" id="image4">
                                            <property name="visible">True</property>
                                            <property name="can_focus">False</property>
                                            <property name="icon_name">list-add</property>
                                          </object>
                                        </child>
                                        <child internal-child="accessible">
                                          <object class="AtkObject" id="activity_add-atkobject">
                                            <property name="AtkObject::accessible-name" translatable="yes">Add activity</property>
                                          </object>
                                        </child>
                                      </object>
                                      <packing>
                                        <property name="expand">False</property>
                                        <property name="fill">True</property>
                                        <property name="position">0</property>
                                      </packing>
                                    </child>
                                    <child>
                                      <object class="GtkButton" id="activity_remove">
                                        <property name="visible">True</property>
                                        <property name="can_focus">True</property>
                                        <property name="receives_default">True</property>
                                        <signal name="clicked" handler="on_activity_remove_clicked" swapped="no"/>
                                        <child>
                                          <object class="GtkImage" id="image5">
                                            <property name="visible">True</property>
                                            <property name="can_focus">False</property>
                                            <property name="icon_name">list-remove</property>
                                          </object>
                                        </child>
                                        <child internal-child="accessible">
                                          <object class="AtkObject" id="activity_remove-atkobject">
                                            <property name="AtkObject::accessible-name" translatable="yes">Remove activity</property>
                                          </object>
                                        </child>
                                      </object>
                                      <packing>
                                        <property name="expand">False</property>
                                        <property name="fill">True</property>
                                        <property name="position">1</property>
                                      </packing>
                                    </child>
                                    <child>
                                      <object class="GtkButton" id="activity_edit">
                                        <property name="visible">True</property>
                                        <property name="can_focus">True</property>
                                        <property name="receives_default">True</property>
                                        <signal name="clicked" handler="on_activity_edit_clicked" swapped="no"/>
                                        <child>
                                          <object class="GtkImage" id="image6">
                                            <property name="visible">True</property>
                                            <property name="can_focus">False</property>
                                            <property name="icon_name">gtk-edit</property>
                                          </object>
                                        </child>
                                        <child internal-child="accessible">
                                          <object class="AtkObject" id="activity_edit-atkobject">
                                            <property name="AtkObject::accessible-name" translatable="yes">Edit activity</property>
                                          </object>
                                        </child>
                                      </object>
                                      <packing>
                                        <property name="expand">False</property>
                                        <property name="fill">True</property>
                                        <property name="position">2</property>
                                      </packing>
                                    </child>
                                    <child>
                                      <placeholder/>
                                    </child>
                                  </object>
                                  <packing>
                                    <property name="expand">False</property>
                                    <property name="fill">True</property>
                                    <property name="position">2</property>
                                  </packing>
                                </child>
                              </object>
                              <packing>
                                <property name="resize">True</property>
                                <property name="shrink">True</property>
                              </packing>
                            </child>
                          </object>
                        </child>
                      </object>
                      <packing>
                        <property name="expand">True</property>
                        <property name="fill">True</property>
                        <property name="position">0</property>
                      </packing>
                    </child>
                    <child>
                      <object class="GtkFrame" id="tags_frame">
                        <property name="visible">True</property>
                        <property name="can_focus">False</property>
                        <property name="label_xalign">0</property>
                        <property name="shadow_type">none</property>
                        <child>
                          <object class="GtkAlignment" id="alignment9">
                            <property name="visible">True</property>
                            <property name="can_focus">False</property>
                            <property name="top_padding">8</property>
                            <property name="left_padding">12</property>
                            <child>
                              <object class="GtkScrolledWindow" id="scrolledwindow3">
                                <property name="visible">True</property>
                                <property name="can_focus">True</property>
                                <property name="shadow_type">in</property>
                                <child>
                                  <object class="GtkTextView" id="autocomplete_tags_view">
                                    <property name="visible">True</property>
                                    <property name="can_focus">True</property>
                                    <property name="wrap_mode">word-char</property>
                                    <property name="left_margin">4</property>
                                    <property name="right_margin">4</property>
                                    <property name="buffer">autocomplete_tags</property>
                                    <property name="accepts_tab">False</property>
                                    <signal name="focus-out-event" handler="on_autocomplete_tags_view_focus_out_event" swapped="no"/>
                                  </object>
                                </child>
                              </object>
                            </child>
                          </object>
                        </child>
                        <child type="label">
                          <object class="GtkLabel" id="label5">
                            <property name="visible">True</property>
                            <property name="can_focus">False</property>
                            <property name="label" translatable="yes">Tags that should appear in autocomplete</property>
                            <attributes>
                              <attribute name="weight" value="bold"/>
                            </attributes>
                          </object>
                        </child>
                      </object>
                      <packing>
                        <property name="expand">True</property>
                        <property name="fill">True</property>
                        <property name="position">1</property>
                      </packing>
                    </child>
                  </object>
                </child>
              </object>
              <packing>
                <property name="position">1</property>
              </packing>
            </child>
            <child type="tab">
              <object class="GtkLabel" id="label8">
                <property name="visible">True</property>
                <property name="can_focus">False</property>
                <property name="label" translatable="yes">Categories and Tags</property>
              </object>
              <packing>
                <property name="position">1</property>
                <property name="tab_fill">False</property>
              </packing>
            </child>
          </object>
          <packing>
            <property name="expand">True</property>
            <property name="fill">True</property>
            <property name="position">0</property>
          </packing>
        </child>
        <child>
          <object class="GtkBox" id="Bottom box">
            <property name="visible">True</property>
            <property name="can_focus">False</property>
            <property name="halign">end</property>
            <child>
              <object class="GtkButton" id="close_button">
                <property name="label">gtk-close</property>
                <property name="visible">True</property>
                <property name="can_focus">True</property>
                <property name="receives_default">True</property>
                <property name="use_stock">True</property>
                <signal name="clicked" handler="on_close_button_clicked" swapped="no"/>
              </object>
              <packing>
                <property name="expand">False</property>
                <property name="fill">True</property>
                <property name="position">0</property>
              </packing>
            </child>
          </object>
          <packing>
            <property name="expand">False</property>
            <property name="fill">True</property>
            <property name="pack_type">end</property>
            <property name="position">1</property>
          </packing>
        </child>
      </object>
    </child>
    <child type="titlebar">
      <placeholder/>
    </child>
  </object>
</interface><|MERGE_RESOLUTION|>--- conflicted
+++ resolved
@@ -1,9 +1,5 @@
 <?xml version="1.0" encoding="UTF-8"?>
-<<<<<<< HEAD
-<!-- Generated with glade 3.22.1 -->
-=======
 <!-- Generated with glade 3.20.4 -->
->>>>>>> b5b193f8
 <interface>
   <requires lib="gtk+" version="3.10"/>
   <object class="GtkTextBuffer" id="autocomplete_tags"/>
@@ -19,14 +15,7 @@
     <property name="icon_name">hamster</property>
     <signal name="key-press-event" handler="on_preferences_window_key_press" swapped="no"/>
     <child>
-<<<<<<< HEAD
-      <placeholder/>
-    </child>
-    <child>
-      <object class="GtkVBox" id="big_box">
-=======
       <object class="GtkBox" id="big_box">
->>>>>>> b5b193f8
         <property name="visible">True</property>
         <property name="can_focus">False</property>
         <property name="orientation">vertical</property>
@@ -59,162 +48,7 @@
                           <object class="GtkLabel" id="label4">
                             <property name="visible">True</property>
                             <property name="can_focus">False</property>
-<<<<<<< HEAD
-                            <property name="spacing">4</property>
-                            <child>
-                              <object class="GtkCheckButton" id="shutdown_track">
-                                <property name="label" translatable="yes">Stop tracking on shutdown</property>
-                                <property name="visible">True</property>
-                                <property name="can_focus">True</property>
-                                <property name="receives_default">False</property>
-                                <property name="use_underline">True</property>
-                                <property name="xalign">0.5</property>
-                                <property name="draw_indicator">True</property>
-                              </object>
-                              <packing>
-                                <property name="expand">False</property>
-                                <property name="fill">True</property>
-                                <property name="position">0</property>
-                              </packing>
-                            </child>
-                            <child>
-                              <object class="GtkCheckButton" id="idle_track">
-                                <property name="label" translatable="yes">Stop tracking when computer becomes idle</property>
-                                <property name="visible">True</property>
-                                <property name="can_focus">True</property>
-                                <property name="receives_default">False</property>
-                                <property name="use_underline">True</property>
-                                <property name="xalign">0.5</property>
-                                <property name="draw_indicator">True</property>
-                              </object>
-                              <packing>
-                                <property name="expand">True</property>
-                                <property name="fill">True</property>
-                                <property name="position">1</property>
-                              </packing>
-                            </child>
-                            <child>
-                              <object class="GtkFrame" id="notification_preference_frame">
-                                <property name="visible">True</property>
-                                <property name="can_focus">False</property>
-                                <property name="no_show_all">True</property>
-                                <property name="label_xalign">0</property>
-                                <property name="shadow_type">none</property>
-                                <child>
-                                  <object class="GtkAlignment" id="alignment3">
-                                    <property name="visible">True</property>
-                                    <property name="can_focus">False</property>
-                                    <property name="left_padding">12</property>
-                                    <child>
-                                      <object class="GtkVBox" id="vbox3">
-                                        <property name="visible">True</property>
-                                        <property name="can_focus">False</property>
-                                        <child>
-                                          <object class="GtkHScale" id="notify_interval">
-                                            <property name="visible">True</property>
-                                            <property name="can_focus">True</property>
-                                            <property name="adjustment">adjustment1</property>
-                                            <property name="show_fill_level">True</property>
-                                            <property name="restrict_to_fill_level">False</property>
-                                            <property name="digits">0</property>
-                                            <property name="value_pos">bottom</property>
-                                            <signal name="format-value" handler="on_notify_interval_format_value" swapped="no"/>
-                                            <signal name="value-changed" handler="on_notify_interval_value_changed" swapped="no"/>
-                                          </object>
-                                          <packing>
-                                            <property name="expand">True</property>
-                                            <property name="fill">True</property>
-                                            <property name="position">0</property>
-                                          </packing>
-                                        </child>
-                                        <child>
-                                          <object class="GtkAlignment" id="alignment1">
-                                            <property name="visible">True</property>
-                                            <property name="can_focus">False</property>
-                                            <property name="top_padding">8</property>
-                                            <property name="left_padding">4</property>
-                                            <child>
-                                              <object class="GtkCheckButton" id="notify_on_idle">
-                                                <property name="label" translatable="yes">Also remind when no activity is set</property>
-                                                <property name="visible">True</property>
-                                                <property name="can_focus">True</property>
-                                                <property name="receives_default">False</property>
-                                                <property name="use_underline">True</property>
-                                                <property name="xalign">0.5</property>
-                                                <property name="draw_indicator">True</property>
-                                              </object>
-                                            </child>
-                                          </object>
-                                          <packing>
-                                            <property name="expand">True</property>
-                                            <property name="fill">True</property>
-                                            <property name="position">1</property>
-                                          </packing>
-                                        </child>
-                                      </object>
-                                    </child>
-                                  </object>
-                                </child>
-                                <child type="label">
-                                  <object class="GtkLabel" id="label1">
-                                    <property name="visible">True</property>
-                                    <property name="can_focus">False</property>
-                                    <property name="label" translatable="yes">Remind of current activity every:</property>
-                                    <property name="use_underline">True</property>
-                                  </object>
-                                </child>
-                              </object>
-                              <packing>
-                                <property name="expand">True</property>
-                                <property name="fill">True</property>
-                                <property name="padding">8</property>
-                                <property name="position">2</property>
-                              </packing>
-                            </child>
-                            <child>
-                              <object class="GtkHBox" id="hbox1">
-                                <property name="visible">True</property>
-                                <property name="can_focus">False</property>
-                                <child>
-                                  <object class="GtkLabel" id="label4">
-                                    <property name="visible">True</property>
-                                    <property name="can_focus">False</property>
-                                    <property name="label" translatable="yes">New day starts at</property>
-                                  </object>
-                                  <packing>
-                                    <property name="expand">False</property>
-                                    <property name="fill">True</property>
-                                    <property name="padding">4</property>
-                                    <property name="position">0</property>
-                                  </packing>
-                                </child>
-                                <child>
-                                  <object class="GtkAlignment" id="day_start_placeholder">
-                                    <property name="visible">True</property>
-                                    <property name="can_focus">False</property>
-                                    <child>
-                                      <placeholder/>
-                                    </child>
-                                  </object>
-                                  <packing>
-                                    <property name="expand">False</property>
-                                    <property name="fill">True</property>
-                                    <property name="position">1</property>
-                                  </packing>
-                                </child>
-                                <child>
-                                  <placeholder/>
-                                </child>
-                              </object>
-                              <packing>
-                                <property name="expand">True</property>
-                                <property name="fill">True</property>
-                                <property name="position">3</property>
-                              </packing>
-                            </child>
-=======
                             <property name="label" translatable="yes">New day starts at</property>
->>>>>>> b5b193f8
                           </object>
                           <packing>
                             <property name="expand">False</property>
